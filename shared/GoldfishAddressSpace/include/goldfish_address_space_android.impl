// Copyright (C) 2019 The Android Open Source Project
// Copyright (C) 2019 Google Inc.
//
// Licensed under the Apache License, Version 2.0 (the "License");
// you may not use this file except in compliance with the License.
// You may obtain a copy of the License at
//
// http://www.apache.org/licenses/LICENSE-2.0
//
// Unless required by applicable law or agreed to in writing, software
// distributed under the License is distributed on an "AS IS" BASIS,
// WITHOUT WARRANTIES OR CONDITIONS OF ANY KIND, either express or implied.
// See the License for the specific language governing permissions and
// limitations under the License.

#include <linux/types.h>
#include <linux/ioctl.h>
#include <sys/types.h>
#include <sys/stat.h>
#include <sys/mman.h>
#include <sys/ioctl.h>
#include <fcntl.h>
#include <unistd.h>
#include <cstdlib>
#include <errno.h>
#include <memory>

#ifdef VIRTIO_GPU
#include <drm/virtgpu_drm.h>
#include <xf86drm.h>
#endif

#include <log/log.h>

#include "goldfish_address_space.h"
#include "virtio_gpu_next.h"

namespace {

struct goldfish_address_space_allocate_block {
    __u64 size;
    __u64 offset;
    __u64 phys_addr;
};

struct goldfish_address_space_claim_shared {
    __u64 offset;
    __u64 size;
};

#define GOLDFISH_ADDRESS_SPACE_IOCTL_MAGIC		'G'
#define GOLDFISH_ADDRESS_SPACE_IOCTL_OP(OP, T)		_IOWR(GOLDFISH_ADDRESS_SPACE_IOCTL_MAGIC, OP, T)
#define GOLDFISH_ADDRESS_SPACE_IOCTL_ALLOCATE_BLOCK	GOLDFISH_ADDRESS_SPACE_IOCTL_OP(10, struct goldfish_address_space_allocate_block)
#define GOLDFISH_ADDRESS_SPACE_IOCTL_DEALLOCATE_BLOCK	GOLDFISH_ADDRESS_SPACE_IOCTL_OP(11, __u64)
#define GOLDFISH_ADDRESS_SPACE_IOCTL_PING		GOLDFISH_ADDRESS_SPACE_IOCTL_OP(12, struct address_space_ping)
#define GOLDFISH_ADDRESS_SPACE_IOCTL_CLAIM_SHARED		GOLDFISH_ADDRESS_SPACE_IOCTL_OP(13, struct goldfish_address_space_claim_shared)
#define GOLDFISH_ADDRESS_SPACE_IOCTL_UNCLAIM_SHARED		GOLDFISH_ADDRESS_SPACE_IOCTL_OP(14, __u64)

const char GOLDFISH_ADDRESS_SPACE_DEVICE_NAME[] = "/dev/goldfish_address_space";

const int HOST_MEMORY_ALLOCATOR_COMMAND_ALLOCATE_ID = 1;
const int HOST_MEMORY_ALLOCATOR_COMMAND_UNALLOCATE_ID = 2;

int create_address_space_fd()
{
    return ::open(GOLDFISH_ADDRESS_SPACE_DEVICE_NAME, O_RDWR);
}

long ioctl_allocate(int fd, struct goldfish_address_space_allocate_block *request)
{
    return ::ioctl(fd, GOLDFISH_ADDRESS_SPACE_IOCTL_ALLOCATE_BLOCK, request);
}

long ioctl_deallocate(int fd, uint64_t offset)
{
    return ::ioctl(fd, GOLDFISH_ADDRESS_SPACE_IOCTL_DEALLOCATE_BLOCK, &offset);
}

long ioctl_ping(int fd, struct address_space_ping *request)
{
    return ::ioctl(fd, GOLDFISH_ADDRESS_SPACE_IOCTL_PING, request);
}

long set_address_space_subdevice_type(int fd, uint64_t type)
{
    struct address_space_ping request;
    ::memset(&request, 0, sizeof(request));
    request.version = sizeof(request);
    request.metadata = type;

    long ret = ioctl_ping(fd, &request);
    if (ret) {
        return ret;
    }

    return request.metadata;
}

long ioctl_claim_shared(int fd, struct goldfish_address_space_claim_shared *request)
{
    return ::ioctl(fd, GOLDFISH_ADDRESS_SPACE_IOCTL_CLAIM_SHARED, request);
}

long ioctl_unclaim_shared(int fd, uint64_t offset)
{
    return ::ioctl(fd, GOLDFISH_ADDRESS_SPACE_IOCTL_UNCLAIM_SHARED, &offset);
}

}  // namespace

GoldfishAddressSpaceBlockProvider::GoldfishAddressSpaceBlockProvider(GoldfishAddressSpaceSubdeviceType subdevice)
  : m_handle(create_address_space_fd())
{
    if ((subdevice != GoldfishAddressSpaceSubdeviceType::NoSubdevice) && is_opened()) {
        const long ret = set_address_space_subdevice_type(m_handle, subdevice);
        if (ret != 0 && ret != subdevice) {  // TODO: retire the 'ret != subdevice' check
            ALOGE("%s: set_address_space_subdevice_type failed for device_type=%lu, ret=%ld",
                  __func__, static_cast<unsigned long>(subdevice), ret);
            close();
        }
    }
}

GoldfishAddressSpaceBlockProvider::~GoldfishAddressSpaceBlockProvider()
{
    if (is_opened()) {
        ::close(m_handle);
    }
}

bool GoldfishAddressSpaceBlockProvider::is_opened() const
{
    return m_handle >= 0;
}

void GoldfishAddressSpaceBlockProvider::close()
{
    if (is_opened()) {
        ::close(m_handle);
        m_handle = -1;
    }
}

address_space_handle_t GoldfishAddressSpaceBlockProvider::release()
{
    address_space_handle_t handle = m_handle;
    m_handle = -1;
    return handle;
}

void GoldfishAddressSpaceBlockProvider::closeHandle(address_space_handle_t handle)
{
    ::close(handle);
}

GoldfishAddressSpaceBlock::GoldfishAddressSpaceBlock()
    : m_handle(-1)
    , m_mmaped_ptr(NULL)
    , m_phys_addr(0)
    , m_host_addr(0)
    , m_offset(0)
    , m_size(0) {}

GoldfishAddressSpaceBlock::~GoldfishAddressSpaceBlock()
{
    destroy();
}

GoldfishAddressSpaceBlock &GoldfishAddressSpaceBlock::operator=(const GoldfishAddressSpaceBlock &rhs)
{
    m_mmaped_ptr = rhs.m_mmaped_ptr;
    m_phys_addr = rhs.m_phys_addr;
    m_host_addr = rhs.m_host_addr;
    m_offset = rhs.m_offset;
    m_size = rhs.m_size;
    m_handle = rhs.m_handle;

    return *this;
}

bool GoldfishAddressSpaceBlock::allocate(GoldfishAddressSpaceBlockProvider *provider, size_t size)
{
    ALOGD("%s: Ask for block of size 0x%llx\n", __func__,
         (unsigned long long)size);

    destroy();

    if (!provider->is_opened()) {
        return false;
    }

    struct goldfish_address_space_allocate_block request;
    ::memset(&request, 0, sizeof(request));
    request.size = size;

    long res = ioctl_allocate(provider->m_handle, &request);
    if (res) {
        return false;
    } else {
        m_phys_addr = request.phys_addr;
        m_offset = request.offset;
        m_size = request.size;
        m_handle = provider->m_handle;
        m_is_shared_mapping = false;

        ALOGD("%s: ioctl allocate returned offset 0x%llx size 0x%llx\n", __func__,
                (unsigned long long)m_offset,
                (unsigned long long)m_size);

        return true;
    }
}

bool GoldfishAddressSpaceBlock::claimShared(GoldfishAddressSpaceBlockProvider *provider, uint64_t offset, uint64_t size)
{
    ALOGD("%s: Ask to claim region [0x%llx 0x%llx]\n", __func__,
         (unsigned long long)offset,
         (unsigned long long)offset + size);

    destroy();

    if (!provider->is_opened()) {
        return false;
    }

    struct goldfish_address_space_claim_shared request;
    request.offset = offset;
    request.size = size;
    long res = ioctl_claim_shared(provider->m_handle, &request);

    if (res) {
        return false;
    }

    m_offset = offset;
    m_size = size;
    m_handle = provider->m_handle;
    m_is_shared_mapping = true;

    return true;
}

uint64_t GoldfishAddressSpaceBlock::physAddr() const
{
    return m_phys_addr;
}

uint64_t GoldfishAddressSpaceBlock::hostAddr() const
{
    return m_host_addr;
}

void *GoldfishAddressSpaceBlock::mmap(uint64_t host_addr)
{
    if (m_size == 0) {
        ALOGE("%s: called with zero size\n", __func__);
        return NULL;
    }
    if (m_mmaped_ptr) {
        ALOGE("'mmap' called for an already mmaped address block");
        ::abort();
    }

    void *result;
    const int res = memoryMap(NULL, m_size, m_handle, m_offset, &result);
    if (res) {
        ALOGE("%s: host memory map failed with size 0x%llx "
              "off 0x%llx errno %d\n",
              __func__,
              (unsigned long long)m_size,
              (unsigned long long)m_offset, res);
        return NULL;
    } else {
        m_mmaped_ptr = result;
        m_host_addr = host_addr;
        return guestPtr();
    }
}

void *GoldfishAddressSpaceBlock::guestPtr() const
{
    return reinterpret_cast<char *>(m_mmaped_ptr) + (m_host_addr & (PAGE_SIZE - 1));
}

void GoldfishAddressSpaceBlock::destroy()
{
    if (m_mmaped_ptr && m_size) {
        memoryUnmap(m_mmaped_ptr, m_size);
        m_mmaped_ptr = NULL;
    }

    if (m_size) {
        long res = -EINVAL;

        if (m_is_shared_mapping) {
            res = ioctl_unclaim_shared(m_handle, m_offset);
            if (res) {
                ALOGE("ioctl_unclaim_shared failed, res=%ld", res);
                ::abort();
            }
        } else {
            res = ioctl_deallocate(m_handle, m_offset);
            if (res) {
                ALOGE("ioctl_deallocate failed, res=%ld", res);
                ::abort();
            }
        }

        m_is_shared_mapping = false;

        m_phys_addr = 0;
        m_host_addr = 0;
        m_offset = 0;
        m_size = 0;
    }
}

void GoldfishAddressSpaceBlock::release()
{
    m_handle = -1;
    m_mmaped_ptr = NULL;
    m_phys_addr = 0;
    m_host_addr = 0;
    m_offset = 0;
    m_size = 0;
}

int GoldfishAddressSpaceBlock::memoryMap(void *addr,
                                         size_t len,
                                         address_space_handle_t fd,
                                         uint64_t off,
                                         void** dst) {
    void* ptr = ::mmap64(addr, len, PROT_WRITE, MAP_SHARED, fd, off);
    if (MAP_FAILED == ptr) {
        return errno;
    } else {
        *dst = ptr;
        return 0;
    }
}

void GoldfishAddressSpaceBlock::memoryUnmap(void *ptr, size_t size)
{
    ::munmap(ptr, size);
}

GoldfishAddressSpaceHostMemoryAllocator::GoldfishAddressSpaceHostMemoryAllocator(bool useSharedSlots)
  : m_provider(useSharedSlots
        ? GoldfishAddressSpaceSubdeviceType::SharedSlotsHostMemoryAllocator
        : GoldfishAddressSpaceSubdeviceType::HostMemoryAllocator),
    m_useSharedSlots(useSharedSlots)
{}

bool GoldfishAddressSpaceHostMemoryAllocator::is_opened() const { return m_provider.is_opened(); }

long GoldfishAddressSpaceHostMemoryAllocator::hostMalloc(GoldfishAddressSpaceBlock *block, size_t size)
{
    if (size == 0) {
        return -EINVAL;
    }
    if (block->size() > 0) {
        return -EINVAL;
    }
    if (!m_provider.is_opened()) {
        return -ENODEV;
    }

    struct address_space_ping request;
    if (m_useSharedSlots) {
        // shared memory slots are supported
        ::memset(&request, 0, sizeof(request));
        request.version = sizeof(request);
        request.size = size;
        request.metadata = HOST_MEMORY_ALLOCATOR_COMMAND_ALLOCATE_ID;

        long ret = ioctl_ping(m_provider.m_handle, &request);
        if (ret) {
            return ret;
        }
        ret = static_cast<long>(request.metadata);
        if (ret) {
            return ret;
        }

        block->claimShared(&m_provider, request.offset, request.size);
    } else {
        // shared memory slots are not supported
        if (!block->allocate(&m_provider, size)) {
            return -ENOMEM;
        }

        ::memset(&request, 0, sizeof(request));
        request.version = sizeof(request);
        request.offset = block->offset();
        request.size = block->size();
        request.metadata = HOST_MEMORY_ALLOCATOR_COMMAND_ALLOCATE_ID;

        long ret = ioctl_ping(m_provider.m_handle, &request);
        if (ret) {
            return ret;
        }
        ret = static_cast<long>(request.metadata);
        if (ret) {
            return ret;
        }
    }

    block->mmap(0);
    return 0;
}

void GoldfishAddressSpaceHostMemoryAllocator::hostFree(GoldfishAddressSpaceBlock *block)
{
    if (block->size() == 0) {
        return;
    }

    if (!m_provider.is_opened()) {
        ALOGE("%s: device is not available", __func__);
        ::abort();
    }

    if (block->guestPtr()) {
        struct address_space_ping request;
        ::memset(&request, 0, sizeof(request));
        request.version = sizeof(request);
        request.offset = block->offset();
        request.metadata = HOST_MEMORY_ALLOCATOR_COMMAND_UNALLOCATE_ID;

        const long ret = ioctl_ping(m_provider.m_handle, &request);
        if (ret) {
            ALOGE("%s: ioctl_ping failed, ret=%ld", __func__, ret);
            ::abort();
        }
    }

    block->replace(NULL);
}

address_space_handle_t goldfish_address_space_open() {
    return ::open(GOLDFISH_ADDRESS_SPACE_DEVICE_NAME, O_RDWR);
}

void goldfish_address_space_close(address_space_handle_t handle) {
    ::close(handle);
}

bool goldfish_address_space_allocate(
    address_space_handle_t handle,
    size_t size, uint64_t* phys_addr, uint64_t* offset) {

    struct goldfish_address_space_allocate_block request;
    ::memset(&request, 0, sizeof(request));
    request.size = size;

    long res = ioctl_allocate(handle, &request);

    if (res) return false;

    *phys_addr = request.phys_addr;
    *offset = request.offset;
    return true;
}

bool goldfish_address_space_free(
    address_space_handle_t handle, uint64_t offset) {

    long res = ioctl_deallocate(handle, offset);

    if (res) {
        ALOGE("ioctl_deallocate failed, res=%ld", res);
        ::abort();
    }

    return true;
}

bool goldfish_address_space_claim_shared(
    address_space_handle_t handle, uint64_t offset, uint64_t size) {

    struct goldfish_address_space_claim_shared request;
    request.offset = offset;
    request.size = size;
    long res = ioctl_claim_shared(handle, &request);

    if (res) return false;

    return true;
}

bool goldfish_address_space_unclaim_shared(
        address_space_handle_t handle, uint64_t offset) {
    long res = ioctl_unclaim_shared(handle, offset);
    if (res) {
        ALOGE("ioctl_unclaim_shared failed, res=%ld", res);
        ::abort();
    }

    return true;
}

// pgoff is the offset into the page to return in the result
void* goldfish_address_space_map(
    address_space_handle_t handle,
    uint64_t offset, uint64_t size,
    uint64_t pgoff) {

    void* res = ::mmap64(0, size, PROT_WRITE, MAP_SHARED, handle, offset);

    if (res == MAP_FAILED) {
        ALOGE("%s: failed to map. errno: %d\n", __func__, errno);
        return 0;
    }

    return (void*)(((char*)res) + (uintptr_t)(pgoff & (PAGE_SIZE - 1)));
}

void goldfish_address_space_unmap(void* ptr, uint64_t size) {
    void* pagePtr = (void*)(((uintptr_t)ptr) & ~(PAGE_SIZE - 1));
    ::munmap(pagePtr, size);
}

bool goldfish_address_space_set_subdevice_type(
    address_space_handle_t handle, GoldfishAddressSpaceSubdeviceType type,
    address_space_handle_t* handle_out) {
    struct address_space_ping request;
    request.metadata = (uint64_t)type;
    *handle_out = handle;
    return goldfish_address_space_ping(handle, &request);
}

bool goldfish_address_space_ping(
    address_space_handle_t handle,
    struct address_space_ping* ping) {
    long res = ioctl_ping(handle, ping);

    if (res) {
        ALOGE("%s: ping failed: errno: %d\n", __func__, errno);
        return false;
    }

    return true;
}

<<<<<<< HEAD
// virtio-gpu version
=======
#define CAPSET_GFXSTREAM 3


>>>>>>> 4c3ac1f7
address_space_handle_t virtgpu_address_space_open() {
return drmOpenRender(128);
}

void virtgpu_address_space_close(address_space_handle_t fd) {
close(fd);
}

// kVirtioGpuAddressSpaceContextCreateWithSubdevice | subdeviceType
const uint32_t kVirtioGpuAddressSpaceContextCreateWithSubdevice = 0x1001;

// kVirtioGpuAddressSpacePing | offset_lo | offset_hi | size_lo | size_hi | metadata_lo | metadata_hi | version | wait_fd | wait_flags | direction
// no output
const uint32_t kVirtioGpuAddressSpacePing = 0x1002;

// kVirtioGpuAddressSpacePingWithResponse | resp_resid | offset_lo | offset_hi | metadata_lo | metadata_hi | version | wait_fd | wait_flags | direction
// out: same as input then | out: error
const uint32_t kVirtioGpuAddressSpacePingWithResponse = 0x1003;

// Ping with no response
bool virtgpu_address_space_ping(address_space_handle_t fd, struct address_space_ping* info) {

    uint32_t words[] = {
        kVirtioGpuAddressSpacePing,
        (uint32_t)(info->offset), (uint32_t)(info->offset >> 32),
        (uint32_t)(info->size), (uint32_t)(info->size >> 32),
        (uint32_t)(info->metadata), (uint32_t)(info->metadata >> 32),
        (uint32_t)(info->version), (uint32_t)(info->wait_fd),
        (uint32_t)(info->wait_flags), (uint32_t)(info->direction),
    };

    drm_virtgpu_execbuffer execbuffer = {
        .flags = 0,
        .size = sizeof(words),
        .command = (uint64_t)(uintptr_t)(words),
        .bo_handles = 0,
        .num_bo_handles = 0,
        .fence_fd = -1,
    };

    int queue_work_err = drmIoctl(fd, DRM_IOCTL_VIRTGPU_EXECBUFFER, &execbuffer);

    if (queue_work_err) {
        ALOGE("%s: failed with %d executing command buffer (%s)\n",  __func__,
                queue_work_err, strerror(errno));
        return false;
    }

    return true;
}

bool virtgpu_address_space_create_context_with_subdevice(
    address_space_handle_t fd,
    uint32_t subdevice_type,
    struct address_space_virtgpu_info* info_out) {

    // response page
    drm_virtgpu_resource_create create = {
        .target     = PIPE_BUFFER,
        .format     = VIRGL_FORMAT_R8_UNORM,
        .bind       = VIRGL_BIND_CUSTOM,
        .width      = 4096,
        .height     = 1U,
        .depth      = 1U,
        .array_size = 0U,
        .size       = 4096,
        .stride     = 4096,
    };

    int ret = drmIoctl(fd, DRM_IOCTL_VIRTGPU_RESOURCE_CREATE, &create);
    if (ret) {
        ALOGE("%s: failed with %d allocating command buffer (%s)\n",
                __func__, ret, strerror(errno));
        return false;
    }

    drm_virtgpu_map map;
    memset(&map, 0, sizeof(map));
    map.handle = create.bo_handle;

    ret = drmIoctl(fd, DRM_IOCTL_VIRTGPU_MAP, &map);
    if (ret) {
        ALOGE("%s: failed with %d mapping command response buffer (%s)\n",
            __func__, ret, strerror(errno));
        return false;
    }

    void* ptr = static_cast<unsigned char*>(
            mmap64(nullptr, 4096, PROT_WRITE, MAP_SHARED, fd, map.offset));

    if (ptr == MAP_FAILED) {
        ALOGE("%s: failed with %d mmap'ing command response buffer (%s)\n",
                __func__, errno, strerror(errno));
        return false;
    }

    info_out->fd = fd;
    info_out->resp_bo = create.bo_handle;
    info_out->resp_resid = create.res_handle;
    info_out->resp_mapped_ptr = ptr;

    ALOGD("%s: resp bo: %u resid %u mapped %p\n", __func__,
            create.bo_handle, create.res_handle, ptr);

    // Context creation command
    uint32_t words[] = {
        kVirtioGpuAddressSpaceContextCreateWithSubdevice,
        subdevice_type,
    };

    drm_virtgpu_execbuffer execbuffer = {
        .flags = 0,
        .size = sizeof(words),
        .command = (uint64_t)(uintptr_t)(words),
        .bo_handles = 0,
        .num_bo_handles = 0,
        .fence_fd = -1,
    };

    int queue_work_err = drmIoctl(fd, DRM_IOCTL_VIRTGPU_EXECBUFFER, &execbuffer);

    if (queue_work_err) {
        ALOGE("%s: failed with %d executing command buffer (%s)\n",  __func__,
                queue_work_err, strerror(errno));
        return false;
    }

    return true;
}

bool virtgpu_address_space_allocate_hostmem(
    address_space_handle_t fd,
    size_t size,
    uint64_t hostmem_id,
    struct address_space_virtgpu_hostmem_info* hostmem_info_out) {

    struct drm_virtgpu_resource_create_blob drm_rc_blob = {};
    drm_rc_blob.blob_mem = VIRTGPU_BLOB_MEM_HOST;
    drm_rc_blob.blob_flags = VIRTGPU_BLOB_FLAG_MAPPABLE;
    drm_rc_blob.blob_id = hostmem_id;
    drm_rc_blob.size = size;

    int res = drmIoctl(
            fd, DRM_IOCTL_VIRTGPU_RESOURCE_CREATE_BLOB, &drm_rc_blob);

    if (res) {
        ALOGE("%s: Failed to resource create v2: sterror: %s errno: %d\n", __func__,
                strerror(errno), errno);
        abort();
    }

    drm_virtgpu_map map;
    memset(&map, 0, sizeof(map));
    map.handle = drm_rc_blob.bo_handle;

    res = drmIoctl(fd, DRM_IOCTL_VIRTGPU_MAP, &map);
    if (res) {
        ALOGE("%s: Failed to virtgpu map: sterror: %s errno: %d\n", __func__,
                strerror(errno), errno);
        abort();
    }

    void* directMappedAddr = mmap64(0, size, PROT_WRITE, MAP_SHARED, fd, map.offset);

    if (!directMappedAddr) {
        ALOGE("%s: mmap of virtio gpu resource failed\n", __func__);
        abort();
    }

    hostmem_info_out->id = hostmem_id;
    hostmem_info_out->bo = drm_rc_blob.bo_handle;
    hostmem_info_out->ptr = directMappedAddr;
    return true;
}

uint64_t buildu64(uint32_t lo, uint32_t hi) {
    uint64_t res = (uint64_t)lo;
    uint64_t hi64 = (uint64_t)hi;
    return res | (hi64 << 32);
}

/* Used to retry DRM_IOCTL_VIRTGPU_WAIT, which can also return EBUSY. */
#define TEMP_FAILURE_RETRY_BUSY(tag, exp) ({                                            \
    __typeof__(exp) _rc;                                                                \
    do {                                                                                \
        uint32_t busy_times = 0;                                                        \
        _rc = (exp);                                                                    \
        if (errno == EBUSY) {                                                           \
            ++busy_times;                                                               \
            usleep(10000);                                                              \
            ALOGE("%s:%s busy! waited %u times on EBUSY\n", __func__, tag, busy_times); \
        }                                                                               \
    } while (_rc != 0 && (errno == EINTR || errno == EBUSY));                           \
    _rc; })

// Ping with response
bool virtgpu_address_space_ping_with_response(
    struct address_space_virtgpu_info* info,
    struct address_space_ping* ping) {

    uint32_t words[] = {
        kVirtioGpuAddressSpacePingWithResponse,
        info->resp_resid,
        (uint32_t)(ping->offset), (uint32_t)(ping->offset >> 32),
        (uint32_t)(ping->size), (uint32_t)(ping->size >> 32),
        (uint32_t)(ping->metadata), (uint32_t)(ping->metadata >> 32),
        (uint32_t)(ping->version), (uint32_t)(ping->wait_fd),
        (uint32_t)(ping->wait_flags), (uint32_t)(ping->direction),
    };

    drm_virtgpu_execbuffer execbuffer = {
        .flags = 0,
        .size = sizeof(words),
        .command = (uint64_t)(uintptr_t)(words),
        .bo_handles = (uint64_t)(uintptr_t)(&info->resp_bo),
        .num_bo_handles = 1,
        .fence_fd = -1,
    };

    int queue_work_err = drmIoctl(info->fd, DRM_IOCTL_VIRTGPU_EXECBUFFER, &execbuffer);

    if (queue_work_err) {
        ALOGE("%s: failed with %d executing command buffer (%s)\n",  __func__,
                queue_work_err, strerror(errno));
        return false;
    }

    struct drm_virtgpu_3d_wait waitcmd;
    memset(&waitcmd, 0, sizeof(waitcmd));
    waitcmd.handle = info->resp_bo;

    int ret = TEMP_FAILURE_RETRY_BUSY("DRM_IOCTL_VIRTGPU_WAIT", drmIoctl(info->fd, DRM_IOCTL_VIRTGPU_WAIT, &waitcmd));
    if (ret) {
        ALOGE("%s: DRM_IOCTL_VIRTGPU_WAIT failed with %d (%s)\n", __func__, errno, strerror(errno));
        return false;
    }

    uint32_t* respWords = (uint32_t*)info->resp_mapped_ptr;

    ping->offset = buildu64(respWords[0], respWords[1]);
    ping->size = buildu64(respWords[2], respWords[3]);
    ping->metadata = buildu64(respWords[4], respWords[5]);
    ping->version = respWords[6];
    ping->wait_fd = respWords[7];
    ping->wait_flags = respWords[8];
    ping->direction = respWords[9];

    return true;
}<|MERGE_RESOLUTION|>--- conflicted
+++ resolved
@@ -24,16 +24,21 @@
 #include <cstdlib>
 #include <errno.h>
 #include <memory>
+#include <cstring>
 
 #ifdef VIRTIO_GPU
-#include <drm/virtgpu_drm.h>
 #include <xf86drm.h>
 #endif
 
 #include <log/log.h>
 
 #include "goldfish_address_space.h"
-#include "virtio_gpu_next.h"
+#include "virtgpu_drm.h"
+
+// See virgl_hw.h and p_defines.h
+#define VIRGL_FORMAT_R8_UNORM 64
+#define VIRGL_BIND_CUSTOM (1 << 17)
+#define PIPE_BUFFER 0
 
 namespace {
 
@@ -542,19 +547,15 @@
     return true;
 }
 
-<<<<<<< HEAD
-// virtio-gpu version
-=======
 #define CAPSET_GFXSTREAM 3
 
 
->>>>>>> 4c3ac1f7
 address_space_handle_t virtgpu_address_space_open() {
-return drmOpenRender(128);
+    return -EINVAL;
 }
 
 void virtgpu_address_space_close(address_space_handle_t fd) {
-close(fd);
+    close(fd);
 }
 
 // kVirtioGpuAddressSpaceContextCreateWithSubdevice | subdeviceType
@@ -686,8 +687,8 @@
     struct address_space_virtgpu_hostmem_info* hostmem_info_out) {
 
     struct drm_virtgpu_resource_create_blob drm_rc_blob = {};
-    drm_rc_blob.blob_mem = VIRTGPU_BLOB_MEM_HOST;
-    drm_rc_blob.blob_flags = VIRTGPU_BLOB_FLAG_MAPPABLE;
+    drm_rc_blob.blob_mem = VIRTGPU_BLOB_MEM_HOST3D;
+    drm_rc_blob.blob_flags = VIRTGPU_BLOB_FLAG_USE_MAPPABLE;
     drm_rc_blob.blob_id = hostmem_id;
     drm_rc_blob.size = size;
 
@@ -713,7 +714,7 @@
 
     void* directMappedAddr = mmap64(0, size, PROT_WRITE, MAP_SHARED, fd, map.offset);
 
-    if (!directMappedAddr) {
+    if (directMappedAddr == MAP_FAILED) {
         ALOGE("%s: mmap of virtio gpu resource failed\n", __func__);
         abort();
     }
