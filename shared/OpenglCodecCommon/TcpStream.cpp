--- conflicted
+++ resolved
@@ -28,11 +28,7 @@
 #include <ws2tcpip.h>
 #endif
 
-<<<<<<< HEAD
-static int socket_loopback_server(int port, int type)
-=======
 static int _socket_loopback_server(int port, int type)
->>>>>>> eafdfcc2
 {
     struct sockaddr_in addr;
 
