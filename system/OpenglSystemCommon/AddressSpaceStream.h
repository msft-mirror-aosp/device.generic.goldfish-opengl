/*
* Copyright (C) 2011 The Android Open Source Project
*
* Licensed under the Apache License, Version 2.0 (the "License");
* you may not use this file except in compliance with the License.
* You may obtain a copy of the License at
*
* http://www.apache.org/licenses/LICENSE-2.0
*
* Unless required by applicable law or agreed to in writing, software
* distributed under the License is distributed on an "AS IS" BASIS,
* WITHOUT WARRANTIES OR CONDITIONS OF ANY KIND, either express or implied.
* See the License for the specific language governing permissions and
* limitations under the License.
*/
#ifndef __ADDRESS_SPACE_STREAM_H
#define __ADDRESS_SPACE_STREAM_H

#include "IOStream.h"

#include "address_space_graphics_types.h"
#include "goldfish_address_space.h"

class AddressSpaceStream;

AddressSpaceStream* createAddressSpaceStream(size_t bufSize);
<<<<<<< HEAD
AddressSpaceStream* createVirtioGpuAddressSpaceStream(size_t bufSize);
=======

#if defined(VIRTIO_GPU) && !defined(HOST_BUILD)
struct StreamCreate {
   int streamHandle;
};

AddressSpaceStream* createVirtioGpuAddressSpaceStream(const struct StreamCreate &streamCreate);
#endif
>>>>>>> 4c3ac1f7

class AddressSpaceStream : public IOStream {
public:
    explicit AddressSpaceStream(
        address_space_handle_t handle,
        uint32_t version,
        struct asg_context context,
        uint64_t ringOffset,
        uint64_t writeBufferOffset,
        bool virtioMode,
        struct address_space_ops ops);
    ~AddressSpaceStream();

    virtual size_t idealAllocSize(size_t len);
    virtual void *allocBuffer(size_t minSize);
    virtual int commitBuffer(size_t size);
    virtual const unsigned char *readFully( void *buf, size_t len);
    virtual const unsigned char *read( void *buf, size_t *inout_len);
    virtual int writeFully(const void *buf, size_t len);
    virtual int writeFullyAsync(const void *buf, size_t len);
    virtual const unsigned char *commitBufferAndReadFully(size_t size, void *buf, size_t len);

    int getRendernodeFd() const {
#if defined(__Fuchsia__)
        return -1;
#else
        if (!m_virtioMode) return -1;
        return m_handle;
#endif
    }

private:
    bool isInError() const;
    ssize_t speculativeRead(unsigned char* readBuffer, size_t trySize);
    void notifyAvailable();
    uint32_t getRelativeBufferPos(uint32_t pos);
    void advanceWrite();
    void ensureConsumerFinishing();
    void ensureType1Finished();
    void ensureType3Finished();
    int type1Write(uint32_t offset, size_t size);

    void backoff();
    void resetBackoff();

    bool m_virtioMode;
    struct address_space_ops m_ops;

    unsigned char* m_tmpBuf;
    size_t m_tmpBufSize;
    size_t m_tmpBufXferSize;
    bool m_usingTmpBuf;

    unsigned char* m_readBuf;
    size_t m_read;
    size_t m_readLeft;

    address_space_handle_t m_handle;
    uint32_t m_version;
    struct asg_context m_context;

    uint64_t m_ringOffset;
    uint64_t m_writeBufferOffset;

    uint32_t m_writeBufferSize;
    uint32_t m_writeBufferMask;
    unsigned char* m_buf;
    unsigned char* m_writeStart;
    uint32_t m_writeStep;

    uint32_t m_notifs;
    uint32_t m_written;

    uint64_t m_backoffIters;
    uint64_t m_backoffFactor;
};

#endif<|MERGE_RESOLUTION|>--- conflicted
+++ resolved
@@ -24,9 +24,6 @@
 class AddressSpaceStream;
 
 AddressSpaceStream* createAddressSpaceStream(size_t bufSize);
-<<<<<<< HEAD
-AddressSpaceStream* createVirtioGpuAddressSpaceStream(size_t bufSize);
-=======
 
 #if defined(VIRTIO_GPU) && !defined(HOST_BUILD)
 struct StreamCreate {
@@ -35,7 +32,6 @@
 
 AddressSpaceStream* createVirtioGpuAddressSpaceStream(const struct StreamCreate &streamCreate);
 #endif
->>>>>>> 4c3ac1f7
 
 class AddressSpaceStream : public IOStream {
 public:
@@ -111,6 +107,8 @@
 
     uint64_t m_backoffIters;
     uint64_t m_backoffFactor;
+
+    size_t m_ringStorageSize;
 };
 
 #endif