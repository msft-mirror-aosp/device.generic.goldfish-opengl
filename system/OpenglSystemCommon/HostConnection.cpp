--- conflicted
+++ resolved
@@ -125,12 +125,9 @@
 #define STREAM_PORT_NUM     22468
 
 HealthMonitor<>& getGlobalHealthMonitor() {
-<<<<<<< HEAD
-=======
     // Initialize HealthMonitor
     // Rather than inject as a construct arg, we keep it as a static variable in the .cpp
     // to avoid setting up dependencies in other repos (external/qemu)
->>>>>>> 6856056a
     static HealthMonitorConsumerBasic sHealthMonitorConsumerBasic;
     static HealthMonitor sHealthMonitor(sHealthMonitorConsumerBasic);
     return sHealthMonitor;
@@ -467,13 +464,6 @@
     // Use "new" to access a non-public constructor.
     auto con = std::unique_ptr<HostConnection>(new HostConnection);
 
-<<<<<<< HEAD
-    // Initialize HealthMonitor
-    // Rather than inject as a construct arg, we keep it as a static variable in the .cpp
-    // to avoid setting up dependencies in other repos (external/qemu)
-    auto& healthMonitor = getGlobalHealthMonitor();
-=======
->>>>>>> 6856056a
     switch (connType) {
         case HOST_CONNECTION_ADDRESS_SPACE: {
             auto stream = createAddressSpaceStream(STREAM_BUFFER_SIZE, getGlobalHealthMonitor());
