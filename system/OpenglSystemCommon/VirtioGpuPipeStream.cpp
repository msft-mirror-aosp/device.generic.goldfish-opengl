/*
 * Copyright (C) 2018 The Android Open Source Project
 *
 * Licensed under the Apache License, Version 2.0 (the "License");
 * you may not use this file except in compliance with the License.
 * You may obtain a copy of the License at
 *
 * http://www.apache.org/licenses/LICENSE-2.0
 *
 * Unless required by applicable law or agreed to in writing, software
 * distributed under the License is distributed on an "AS IS" BASIS,
 * WITHOUT WARRANTIES OR CONDITIONS OF ANY KIND, either express or implied.
 * See the License for the specific language governing permissions and
 * limitations under the License.
 */

#include "VirtioGpuPipeStream.h"
#include "virtgpu_drm.h"

<<<<<<< HEAD
#include <drm/virtgpu_drm.h>
=======
>>>>>>> 4c3ac1f7
#include <xf86drm.h>

#include <sys/types.h>
#include <sys/mman.h>

#include <errno.h>
#include <unistd.h>

// In a virtual machine, there should only be one GPU
#define RENDERNODE_MINOR 128

// Attributes use to allocate our response buffer
// Similar to virgl's fence objects
#define PIPE_BUFFER             0
#define VIRGL_FORMAT_R8_UNORM   64
#define VIRGL_BIND_CUSTOM       (1 << 17)

static const size_t kTransferBufferSize = (1048576);

static const size_t kReadSize = 512 * 1024;
static const size_t kWriteOffset = kReadSize;

VirtioGpuPipeStream::VirtioGpuPipeStream(size_t bufSize) :
    IOStream(bufSize),
    m_fd(-1),
    m_virtio_rh(~0U),
    m_virtio_bo(0),
    m_virtio_mapped(nullptr),
    m_bufsize(bufSize),
    m_buf(nullptr),
    m_read(0),
    m_readLeft(0),
    m_writtenPos(0) { }

VirtioGpuPipeStream::~VirtioGpuPipeStream()
{
    if (m_virtio_mapped) {
        munmap(m_virtio_mapped, kTransferBufferSize);
    }

    if (m_virtio_bo > 0U) {
        drm_gem_close gem_close = {
            .handle = m_virtio_bo,
        };
        drmIoctl(m_fd, DRM_IOCTL_GEM_CLOSE, &gem_close);
    }

    if (m_fd >= 0) {
        close(m_fd);
    }

    free(m_buf);
}

int VirtioGpuPipeStream::connect(const char* serviceName)
{
    if (m_fd < 0) {
        m_fd = VirtioGpuPipeStream::openRendernode();
        if (m_fd < 0) {
            ERR("%s: failed with fd %d (%s)", __func__, m_fd, strerror(errno));
            return -1;
        }
    }

    if (!m_virtio_bo) {
        drm_virtgpu_resource_create create = {
            .target     = PIPE_BUFFER,
            .format     = VIRGL_FORMAT_R8_UNORM,
            .bind       = VIRGL_BIND_CUSTOM,
            .width      = kTransferBufferSize,
            .height     = 1U,
            .depth      = 1U,
            .array_size = 0U,
            .size       = kTransferBufferSize,
            .stride     = kTransferBufferSize,
        };

        int ret = drmIoctl(m_fd, DRM_IOCTL_VIRTGPU_RESOURCE_CREATE, &create);
        if (ret) {
            ERR("%s: failed with %d allocating command buffer (%s)",
                __func__, ret, strerror(errno));
            return -1;
        }

        m_virtio_bo = create.bo_handle;
        if (!m_virtio_bo) {
            ERR("%s: no handle when allocating command buffer",
                __func__);
            return -1;
        }

        m_virtio_rh = create.res_handle;

        if (create.size != kTransferBufferSize) {
            ERR("%s: command buffer wrongly sized, create.size=%zu "
                "!= %zu", __func__,
                static_cast<size_t>(create.size),
                static_cast<size_t>(kTransferBufferSize));
            abort();
        }
    }

    if (!m_virtio_mapped) {
        drm_virtgpu_map map;
        memset(&map, 0, sizeof(map));
        map.handle = m_virtio_bo;

        int ret = drmIoctl(m_fd, DRM_IOCTL_VIRTGPU_MAP, &map);
        if (ret) {
            ERR("%s: failed with %d mapping command response buffer (%s)",
                __func__, ret, strerror(errno));
            return -1;
        }

        m_virtio_mapped = static_cast<unsigned char*>(
            mmap64(nullptr, kTransferBufferSize, PROT_WRITE,
                   MAP_SHARED, m_fd, map.offset));

        if (m_virtio_mapped == MAP_FAILED) {
            ERR("%s: failed with %d mmap'ing command response buffer (%s)",
                __func__, ret, strerror(errno));
            return -1;
        }
    }

    wait();

    if (serviceName) {
        writeFully(serviceName, strlen(serviceName) + 1);
    } else {
        static const char kPipeString[] = "pipe:opengles";
        std::string pipeStr(kPipeString);
        writeFully(kPipeString, sizeof(kPipeString));
    }
    return 0;
}

int VirtioGpuPipeStream::openRendernode() {
    int fd = drmOpenRender(RENDERNODE_MINOR);
    if (fd < 0) {
            ERR("%s: failed with fd %d (%s)", __func__, fd, strerror(errno));
        return -1;
    }
    return fd;
}

uint64_t VirtioGpuPipeStream::initProcessPipe() {
    connect("pipe:GLProcessPipe");
    int32_t confirmInt = 100;
    writeFully(&confirmInt, sizeof(confirmInt));
    uint64_t res;
    readFully(&res, sizeof(res));
    return res;
}

void *VirtioGpuPipeStream::allocBuffer(size_t minSize) {
    size_t allocSize = (m_bufsize < minSize ? minSize : m_bufsize);
    if (!m_buf) {
        m_buf = (unsigned char *)malloc(allocSize);
    }
    else if (m_bufsize < allocSize) {
        unsigned char *p = (unsigned char *)realloc(m_buf, allocSize);
        if (p != NULL) {
            m_buf = p;
            m_bufsize = allocSize;
        } else {
            ERR("realloc (%zu) failed\n", allocSize);
            free(m_buf);
            m_buf = NULL;
            m_bufsize = 0;
        }
    }

    return m_buf;
}

int VirtioGpuPipeStream::commitBuffer(size_t size) {
    if (size == 0) return 0;
    return writeFully(m_buf, size);
}

int VirtioGpuPipeStream::writeFully(const void *buf, size_t len)
{
    //DBG(">> VirtioGpuPipeStream::writeFully %d\n", len);
    if (!valid()) return -1;
    if (!buf) {
       if (len>0) {
            // If len is non-zero, buf must not be NULL. Otherwise the pipe would be
            // in a corrupted state, which is lethal for the emulator.
           ERR("VirtioGpuPipeStream::writeFully failed, buf=NULL, len %zu,"
                   " lethal error, exiting", len);
           abort();
       }
       return 0;
    }

    size_t res = len;
    int retval = 0;

    while (res > 0) {
        ssize_t stat = transferToHost((const char *)(buf) + (len - res), res);
        if (stat > 0) {
            res -= stat;
            continue;
        }
        if (stat == 0) { /* EOF */
            ERR("VirtioGpuPipeStream::writeFully failed: premature EOF\n");
            retval = -1;
            break;
        }
        if (errno == EAGAIN) {
            continue;
        }
        retval =  stat;
        ERR("VirtioGpuPipeStream::writeFully failed: %s, lethal error, exiting.\n",
                strerror(errno));
        abort();
    }
    //DBG("<< VirtioGpuPipeStream::writeFully %d\n", len );
    return retval;
}

const unsigned char *VirtioGpuPipeStream::readFully(void *buf, size_t len)
{
    flush();

    if (!valid()) return NULL;
    if (!buf) {
        if (len > 0) {
            // If len is non-zero, buf must not be NULL. Otherwise the pipe would be
            // in a corrupted state, which is lethal for the emulator.
            ERR("VirtioGpuPipeStream::readFully failed, buf=NULL, len %zu, lethal"
                    " error, exiting.", len);
            abort();
        }
    }

    size_t res = len;
    while (res > 0) {
        ssize_t stat = transferFromHost((char *)(buf) + len - res, res);
        if (stat == 0) {
            // client shutdown;
            return NULL;
        } else if (stat < 0) {
            if (errno == EAGAIN) {
                continue;
            } else {
                ERR("VirtioGpuPipeStream::readFully failed (buf %p, len %zu"
                    ", res %zu): %s, lethal error, exiting.", buf, len, res,
                    strerror(errno));
                abort();
            }
        } else {
            res -= stat;
        }
    }
    //DBG("<< VirtioGpuPipeStream::readFully %d\n", len);
    return (const unsigned char *)buf;
}

const unsigned char *VirtioGpuPipeStream::commitBufferAndReadFully(
    size_t writeSize, void *userReadBufPtr, size_t totalReadSize)
{
    return commitBuffer(writeSize) ? nullptr : readFully(userReadBufPtr, totalReadSize);
}

const unsigned char *VirtioGpuPipeStream::read( void *buf, size_t *inout_len)
{
    //DBG(">> VirtioGpuPipeStream::read %d\n", *inout_len);
    if (!valid()) return NULL;
    if (!buf) {
      ERR("VirtioGpuPipeStream::read failed, buf=NULL");
      return NULL;  // do not allow NULL buf in that implementation
    }

    int n = recv(buf, *inout_len);

    if (n > 0) {
        *inout_len = n;
        return (const unsigned char *)buf;
    }

    //DBG("<< VirtioGpuPipeStream::read %d\n", *inout_len);
    return NULL;
}

int VirtioGpuPipeStream::recv(void *buf, size_t len)
{
    if (!valid()) return int(ERR_INVALID_SOCKET);
    char* p = (char *)buf;
    int ret = 0;
    while(len > 0) {
        int res = transferFromHost(p, len);
        if (res > 0) {
            p += res;
            ret += res;
            len -= res;
            continue;
        }
        if (res == 0) { /* EOF */
             break;
        }
        if (errno != EAGAIN) {
            continue;
        }

        /* A real error */
        if (ret == 0)
            ret = -1;
        break;
    }
    return ret;
}

void VirtioGpuPipeStream::wait() {
    struct drm_virtgpu_3d_wait waitcmd;
    memset(&waitcmd, 0, sizeof(waitcmd));
    waitcmd.handle = m_virtio_bo;
    int ret = drmIoctl(m_fd, DRM_IOCTL_VIRTGPU_WAIT, &waitcmd);
    if (ret) {
        ERR("VirtioGpuPipeStream: DRM_IOCTL_VIRTGPU_WAIT failed with %d (%s)\n", errno, strerror(errno));
    }
    m_writtenPos = 0;
}

ssize_t VirtioGpuPipeStream::transferToHost(const void* buffer, size_t len) {
    size_t todo = len;
    size_t done = 0;
    int ret = EAGAIN;
    struct drm_virtgpu_3d_transfer_to_host xfer;

    unsigned char* virtioPtr = m_virtio_mapped;

    const unsigned char* readPtr = reinterpret_cast<const unsigned char*>(buffer);

    while (done < len) {
        size_t toXfer = todo > kTransferBufferSize ? kTransferBufferSize : todo;

        if (toXfer > (kTransferBufferSize - m_writtenPos)) {
            wait();
        }

        memcpy(virtioPtr + m_writtenPos, readPtr, toXfer);

        memset(&xfer, 0, sizeof(xfer));
        xfer.bo_handle = m_virtio_bo;
        xfer.box.x = m_writtenPos;
        xfer.box.y = 0;
        xfer.box.w = toXfer;
        xfer.box.h = 1;
        xfer.box.d = 1;

        ret = drmIoctl(m_fd, DRM_IOCTL_VIRTGPU_TRANSFER_TO_HOST, &xfer);

        if (ret) {
            ERR("VirtioGpuPipeStream: failed with errno %d (%s)\n", errno, strerror(errno));
            return (ssize_t)ret;
        }

        done += toXfer;
        readPtr += toXfer;
		todo -= toXfer;
        m_writtenPos += toXfer;
    }

    return len;
}

ssize_t VirtioGpuPipeStream::transferFromHost(void* buffer, size_t len) {
    size_t todo = len;
    size_t done = 0;
    int ret = EAGAIN;
    struct drm_virtgpu_3d_transfer_from_host xfer;

    const unsigned char* virtioPtr = m_virtio_mapped;
    unsigned char* readPtr = reinterpret_cast<unsigned char*>(buffer);

    if (m_writtenPos) {
        wait();
    }

    while (done < len) {
        size_t toXfer = todo > kTransferBufferSize ? kTransferBufferSize : todo;

        memset(&xfer, 0, sizeof(xfer));
        xfer.bo_handle = m_virtio_bo;
        xfer.box.x = 0;
        xfer.box.y = 0;
        xfer.box.w = toXfer;
        xfer.box.h = 1;
        xfer.box.d = 1;

        ret = drmIoctl(m_fd, DRM_IOCTL_VIRTGPU_TRANSFER_FROM_HOST, &xfer);

        if (ret) {
            ERR("VirtioGpuPipeStream: failed with errno %d (%s)\n", errno, strerror(errno));
            return (ssize_t)ret;
        }

        wait();

        memcpy(readPtr, virtioPtr, toXfer);

        done += toXfer;
        readPtr += toXfer;
	    todo -= toXfer;
    }

    return len;
}<|MERGE_RESOLUTION|>--- conflicted
+++ resolved
@@ -17,10 +17,6 @@
 #include "VirtioGpuPipeStream.h"
 #include "virtgpu_drm.h"
 
-<<<<<<< HEAD
-#include <drm/virtgpu_drm.h>
-=======
->>>>>>> 4c3ac1f7
 #include <xf86drm.h>
 
 #include <sys/types.h>
@@ -53,7 +49,21 @@
     m_buf(nullptr),
     m_read(0),
     m_readLeft(0),
-    m_writtenPos(0) { }
+    m_writtenPos(0),
+    m_fd_owned(true) { }
+
+VirtioGpuPipeStream::VirtioGpuPipeStream(size_t bufSize, int stream_handle) :
+    IOStream(bufSize),
+    m_fd(stream_handle),
+    m_virtio_rh(~0U),
+    m_virtio_bo(0),
+    m_virtio_mapped(nullptr),
+    m_bufsize(bufSize),
+    m_buf(nullptr),
+    m_read(0),
+    m_readLeft(0),
+    m_writtenPos(0),
+    m_fd_owned(false) { }
 
 VirtioGpuPipeStream::~VirtioGpuPipeStream()
 {
@@ -68,7 +78,7 @@
         drmIoctl(m_fd, DRM_IOCTL_GEM_CLOSE, &gem_close);
     }
 
-    if (m_fd >= 0) {
+    if (m_fd >= 0 && m_fd_owned) {
         close(m_fd);
     }
 
