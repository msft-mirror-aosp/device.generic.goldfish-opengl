//
// Copyright 2022 The Android Open-Source Project
//
// Licensed under the Apache License, Version 2.0 (the "License");
// you may not use this file except in compliance with the License.
// You may obtain a copy of the License at
//
//      http://www.apache.org/licenses/LICENSE-2.0
//
// Unless required by applicable law or agreed to in writing, software
// distributed under the License is distributed on an "AS IS" BASIS,
// WITHOUT WARRANTIES OR CONDITIONS OF ANY KIND, either express or implied.
// See the License for the specific language governing permissions and
// limitations under the License.
//

package {
    // See: http://go/android-license-faq
    default_applicable_licenses: [
        "device_generic_goldfish-opengl_license",
    ],
}

cc_binary {
    name: "android.hardware.graphics.composer3-service.ranchu",

    defaults: [
        "android.hardware.graphics.composer3-ndk_shared",
        "mesa_platform_virtgpu_defaults",
    ],

    relative_install_path: "hw",
    vendor: true,

    shared_libs: [
        "android.hardware.graphics.composer@2.1-resources",
        "android.hardware.graphics.composer@2.2-resources",
        "libbase",
        "libbinder_ndk",
        "libcutils",
        "libdrm",
        "libgralloctypes",
        "libhidlbase",
        "libjsoncpp",
        "liblog",
        "libsync",
        "libui",
        "libutils",
        "libOpenglSystemCommon",
        "libui",
    ],

    static_libs: [
        "libaidlcommonsupport",
        "libyuv_static",
    ],

    header_libs: [
        "libminigbm_gralloc_headers",
<<<<<<< HEAD
=======
        "mesa_gfxstream_guest_android_headers",
>>>>>>> f60bd7ef
    ],

    srcs: [
        "AlternatingImageStorage.cpp",
        "ClientFrameComposer.cpp",
        "Common.cpp",
        "Composer.cpp",
        "ComposerClient.cpp",
        "ComposerResources.cpp",
        "Device.cpp",
        "Display.cpp",
        "DisplayConfig.cpp",
        "DisplayFinder.cpp",
        "Drm.cpp",
        "DrmSwapchain.cpp",
        "DrmAtomicRequest.cpp",
        "DrmBuffer.cpp",
        "DrmClient.cpp",
        "DrmConnector.cpp",
        "DrmCrtc.cpp",
        "DrmDisplay.cpp",
        "DrmEventListener.cpp",
        "DrmMode.cpp",
        "DrmPlane.cpp",
        "EdidInfo.cpp",
        "Gralloc.cpp",
        "GuestFrameComposer.cpp",
        "HostFrameComposer.cpp",
        "HostUtils.cpp",
        "Layer.cpp",
        "Main.cpp",
        "NoOpFrameComposer.cpp",
        "VsyncThread.cpp",
    ],

    cflags: [
        "-Wall",
        "-Werror=conversion",
        "-Wthread-safety",
    ],

    vintf_fragments: ["hwc3.xml"],
    init_rc: ["hwc3.rc"],

}

apex {
    name: "com.android.hardware.graphics.composer.ranchu",
    key: "com.android.hardware.key",
    certificate: ":com.android.hardware.certificate",
    file_contexts: "apex_file_contexts",
    manifest: "apex_manifest.json",
    vendor: true,
    updatable: false,

    binaries: [
        "android.hardware.graphics.composer3-service.ranchu",
    ],
    prebuilts: [
        "hwc3.xml",
        "hwc3-apex.rc",
    ],
}

prebuilt_etc {
    name: "hwc3.xml",
    src: "hwc3.xml",
    sub_dir: "vintf",
    installable: false,
}

prebuilt_etc {
    name: "hwc3-apex.rc",
    src: ":gen-hwc3-apex.rc",
    installable: false,
}

genrule {
    name: "gen-hwc3-apex.rc",
    srcs: ["hwc3.rc"],
    out: ["hwc3-apex.rc"],
<<<<<<< HEAD
    cmd: "sed -e 's@/vendor/bin/@/apex/com.android.hardware.graphics.composer.ranchu/bin/@' $(in) > $(out)",
}
=======
    cmd: "sed -e 's@/vendor/bin/@/apex/com.android.hardware.graphics.composer/bin/@' $(in) > $(out)",
}
>>>>>>> f60bd7ef
<|MERGE_RESOLUTION|>--- conflicted
+++ resolved
@@ -57,10 +57,7 @@
 
     header_libs: [
         "libminigbm_gralloc_headers",
-<<<<<<< HEAD
-=======
         "mesa_gfxstream_guest_android_headers",
->>>>>>> f60bd7ef
     ],
 
     srcs: [
@@ -142,10 +139,5 @@
     name: "gen-hwc3-apex.rc",
     srcs: ["hwc3.rc"],
     out: ["hwc3-apex.rc"],
-<<<<<<< HEAD
-    cmd: "sed -e 's@/vendor/bin/@/apex/com.android.hardware.graphics.composer.ranchu/bin/@' $(in) > $(out)",
-}
-=======
     cmd: "sed -e 's@/vendor/bin/@/apex/com.android.hardware.graphics.composer/bin/@' $(in) > $(out)",
-}
->>>>>>> f60bd7ef
+}