--- conflicted
+++ resolved
@@ -711,37 +711,11 @@
         return HWC3::Error::NoResources;
     }
 
-<<<<<<< HEAD
     std::optional<uint32_t> compositionResultBufferHeightOpt =
         compositionResultBufferOpt->GetHeight();
     if (!compositionResultBufferHeightOpt) {
         ALOGE("%s: display:%" PRIu32 " failed to query buffer height", __FUNCTION__, displayId);
         return HWC3::Error::NoResources;
-=======
-    std::memcpy(compositionResultBufferData, clientTargetData,
-                clientTargetPlaneSize);
-  } else {
-    for (Layer* layer : layers) {
-      const auto layerId = layer->getId();
-      const auto layerCompositionType = layer->getCompositionType();
-      if (layerCompositionType != Composition::DEVICE &&
-          layerCompositionType != Composition::SOLID_COLOR) {
-        continue;
-      }
-
-      HWC3::Error error = composeLayerInto(displayInfo.compositionIntermediateStorage,  //
-                                           layer,                                       //
-                                           compositionResultBufferData,                 //
-                                           compositionResultBufferWidth,                //
-                                           compositionResultBufferHeight,               //
-                                           compositionResultBufferStride,               //
-                                           4);
-      if (error != HWC3::Error::None) {
-        ALOGE("%s: display:%" PRIu64 " failed to compose layer:%" PRIu64,
-              __FUNCTION__, displayId, layerId);
-        return error;
-      }
->>>>>>> 48dc10b3
     }
 
     std::optional<uint32_t> compositionResultBufferStrideOpt =
@@ -828,11 +802,12 @@
                 continue;
             }
 
-            HWC3::Error error = composeLayerInto(layer,                          //
-                                                 compositionResultBufferData,    //
-                                                 compositionResultBufferWidth,   //
-                                                 compositionResultBufferHeight,  //
-                                                 compositionResultBufferStride,  //
+            HWC3::Error error = composeLayerInto(displayInfo.compositionIntermediateStorage,  //
+                                                 layer,                                       //
+                                                 compositionResultBufferData,                 //
+                                                 compositionResultBufferWidth,                //
+                                                 compositionResultBufferHeight,               //
+                                                 compositionResultBufferStride,               //
                                                  4);
             if (error != HWC3::Error::None) {
                 ALOGE("%s: display:%" PRIu32 " failed to compose layer:%" PRIu64, __FUNCTION__,
@@ -904,15 +879,6 @@
     return true;
 }
 
-<<<<<<< HEAD
-HWC3::Error GuestFrameComposer::composeLayerInto(Layer* srcLayer,                     //
-                                                 std::uint8_t* dstBuffer,             //
-                                                 std::uint32_t dstBufferWidth,        //
-                                                 std::uint32_t dstBufferHeight,       //
-                                                 std::uint32_t dstBufferStrideBytes,  //
-                                                 std::uint32_t dstBufferBytesPerPixel) {
-    ATRACE_CALL();
-=======
 HWC3::Error GuestFrameComposer::composeLayerInto(
     AlternatingImageStorage& compositionIntermediateStorage,
     Layer* srcLayer,                     //
@@ -921,8 +887,7 @@
     std::uint32_t dstBufferHeight,       //
     std::uint32_t dstBufferStrideBytes,  //
     std::uint32_t dstBufferBytesPerPixel) {
-  ATRACE_CALL();
->>>>>>> 48dc10b3
+    ATRACE_CALL();
 
     libyuv::RotationMode rotation = GetRotationFromTransform(srcLayer->getTransform());
 
@@ -955,7 +920,6 @@
             return HWC3::Error::NoResources;
         }
 
-<<<<<<< HEAD
         srcLayerSpec = *srcLayerSpecOpt;
     } else if (srcLayerCompositionType == Composition::SOLID_COLOR) {
         // srcLayerSpec not used by `needsFill` below.
@@ -994,10 +958,10 @@
     // framebuffer) is one of them, so only N-1 temporary buffers are needed.
     // Vertical flip is not taken into account because it can be done together
     // with any other operation.
-    int neededScratchBuffers = (needsFill ? 1 : 0) + (needsConversion ? 1 : 0) +
-                               (needsScaling ? 1 : 0) + (needsRotation ? 1 : 0) +
-                               (needsAttenuation ? 1 : 0) + (needsBlending ? 1 : 0) +
-                               (needsCopy ? 1 : 0) - 1;
+    int neededIntermediateImages = (needsFill ? 1 : 0) + (needsConversion ? 1 : 0) +
+                                   (needsScaling ? 1 : 0) + (needsRotation ? 1 : 0) +
+                                   (needsAttenuation ? 1 : 0) + (needsBlending ? 1 : 0) +
+                                   (needsCopy ? 1 : 0) - 1;
 
     uint32_t mScratchBufferWidth =
         static_cast<uint32_t>(srcLayerDisplayFrame.right - srcLayerDisplayFrame.left);
@@ -1007,114 +971,11 @@
         AlignToPower2(mScratchBufferWidth * dstBufferBytesPerPixel, 4);
     uint32_t mScratchBufferSizeBytes = mScratchBufferHeight * mScratchBufferStrideBytes;
 
-    for (uint32_t i = 0; i < neededScratchBuffers; i++) {
-        BufferSpec mScratchBufferspec(getRotatingScratchBuffer(mScratchBufferSizeBytes, i),
-                                      mScratchBufferWidth, mScratchBufferHeight,
-                                      mScratchBufferStrideBytes);
+    for (uint32_t i = 0; i < neededIntermediateImages; i++) {
+        BufferSpec mScratchBufferspec(
+            compositionIntermediateStorage.getRotatingScratchBuffer(mScratchBufferSizeBytes, i),
+            mScratchBufferWidth, mScratchBufferHeight, mScratchBufferStrideBytes);
         dstBufferStack.push_back(mScratchBufferspec);
-=======
-    srcLayerSpec = *srcLayerSpecOpt;
-  } else if (srcLayerCompositionType == Composition::SOLID_COLOR) {
-    // srcLayerSpec not used by `needsFill` below.
-  }
-
-  // TODO(jemoreira): Remove the hardcoded fomat.
-  bool needsFill = srcLayerCompositionType == Composition::SOLID_COLOR;
-  bool needsConversion = srcLayerCompositionType == Composition::DEVICE &&
-                         srcLayerSpec.drmFormat != DRM_FORMAT_XBGR8888 &&
-                         srcLayerSpec.drmFormat != DRM_FORMAT_ABGR8888;
-  bool needsScaling = LayerNeedsScaling(*srcLayer);
-  bool needsRotation = rotation != libyuv::kRotate0;
-  bool needsTranspose = needsRotation && rotation != libyuv::kRotate180;
-  bool needsVFlip = GetVFlipFromTransform(srcLayer->getTransform());
-  bool needsAttenuation = LayerNeedsAttenuation(*srcLayer);
-  bool needsBlending = LayerNeedsBlending(*srcLayer);
-  bool needsCopy = !(needsConversion || needsScaling || needsRotation ||
-                     needsVFlip || needsAttenuation || needsBlending);
-
-  BufferSpec dstLayerSpec(
-      dstBuffer,
-      /*buffer_ycbcr=*/std::nullopt, dstBufferWidth, dstBufferHeight,
-      srcLayerDisplayFrame.left, srcLayerDisplayFrame.top,
-      srcLayerDisplayFrame.right - srcLayerDisplayFrame.left,
-      srcLayerDisplayFrame.bottom - srcLayerDisplayFrame.top,
-      DRM_FORMAT_XBGR8888, dstBufferStrideBytes, dstBufferBytesPerPixel);
-
-  // Add the destination layer to the bottom of the buffer stack
-  std::vector<BufferSpec> dstBufferStack(1, dstLayerSpec);
-
-  // If more than operation is to be performed, a temporary buffer is needed for
-  // each additional operation
-
-  // N operations need N destination buffers, the destination layer (the
-  // framebuffer) is one of them, so only N-1 temporary buffers are needed.
-  // Vertical flip is not taken into account because it can be done together
-  // with any other operation.
-  int neededIntermediateImages = (needsFill ? 1 : 0) + (needsConversion ? 1 : 0) +
-                                 (needsScaling ? 1 : 0) + (needsRotation ? 1 : 0) +
-                                 (needsAttenuation ? 1 : 0) + (needsBlending ? 1 : 0) +
-                                 (needsCopy ? 1 : 0) - 1;
-
-  int mScratchBufferWidth =
-      srcLayerDisplayFrame.right - srcLayerDisplayFrame.left;
-  int mScratchBufferHeight =
-      srcLayerDisplayFrame.bottom - srcLayerDisplayFrame.top;
-  int mScratchBufferStrideBytes =
-      AlignToPower2(mScratchBufferWidth * dstBufferBytesPerPixel, 4);
-  int mScratchBufferSizeBytes =
-      mScratchBufferHeight * mScratchBufferStrideBytes;
-
-  for (int i = 0; i < neededIntermediateImages; i++) {
-    BufferSpec mScratchBufferspec(
-        compositionIntermediateStorage.getRotatingScratchBuffer(mScratchBufferSizeBytes, i),
-        mScratchBufferWidth, mScratchBufferHeight, mScratchBufferStrideBytes);
-    dstBufferStack.push_back(mScratchBufferspec);
-  }
-
-  // Filling, conversion, and scaling should always be the first operations, so
-  // that every other operation works on equally sized frames (guaranteed to fit
-  // in the scratch buffers) in a common format.
-
-  if (needsFill) {
-    BufferSpec& dstBufferSpec = dstBufferStack.back();
-
-    int retval = DoFill(dstBufferSpec, srcLayer->getColor());
-    if (retval) {
-      ALOGE("Got error code %d from DoFill function", retval);
-    }
-
-    srcLayerSpec = dstBufferSpec;
-    dstBufferStack.pop_back();
-  }
-
-  // TODO(jemoreira): We are converting to ARGB as the first step under the
-  // assumption that scaling ARGB is faster than scaling I420 (the most common).
-  // This should be confirmed with testing.
-  if (needsConversion) {
-    BufferSpec& dstBufferSpec = dstBufferStack.back();
-    if (needsScaling || needsTranspose) {
-      // If a rotation or a scaling operation are needed the dimensions at the
-      // top of the buffer stack are wrong (wrong sizes for scaling, swapped
-      // width and height for 90 and 270 rotations).
-      // Make width and height match the crop sizes on the source
-      int srcWidth = srcLayerSpec.cropWidth;
-      int srcHeight = srcLayerSpec.cropHeight;
-      int dst_stride_bytes =
-          AlignToPower2(srcWidth * dstBufferBytesPerPixel, 4);
-      size_t neededSize = dst_stride_bytes * srcHeight;
-      dstBufferSpec.width = srcWidth;
-      dstBufferSpec.height = srcHeight;
-      // Adjust the stride accordingly
-      dstBufferSpec.strideBytes = dst_stride_bytes;
-      // Crop sizes also need to be adjusted
-      dstBufferSpec.cropWidth = srcWidth;
-      dstBufferSpec.cropHeight = srcHeight;
-      // cropX and y are fine at 0, format is already set to match destination
-
-      // In case of a scale, the source frame may be bigger than the default tmp
-      // buffer size
-      dstBufferSpec.buffer = compositionIntermediateStorage.getSpecialScratchBuffer(neededSize);
->>>>>>> 48dc10b3
     }
 
     // Filling, conversion, and scaling should always be the first operations, so
@@ -1146,7 +1007,7 @@
             uint32_t srcWidth = srcLayerSpec.cropWidth;
             uint32_t srcHeight = srcLayerSpec.cropHeight;
             uint32_t dst_stride_bytes = AlignToPower2(srcWidth * dstBufferBytesPerPixel, 4);
-            uint32_t needed_size = dst_stride_bytes * srcHeight;
+            uint32_t neededSize = dst_stride_bytes * srcHeight;
             dstBufferSpec.width = srcWidth;
             dstBufferSpec.height = srcHeight;
             // Adjust the stride accordingly
@@ -1158,7 +1019,8 @@
 
             // In case of a scale, the source frame may be bigger than the default tmp
             // buffer size
-            dstBufferSpec.buffer = getSpecialScratchBuffer(needed_size);
+            dstBufferSpec.buffer =
+                compositionIntermediateStorage.getSpecialScratchBuffer(neededSize);
         }
 
         int retval = DoConversion(srcLayerSpec, dstBufferSpec, needsVFlip);
@@ -1278,28 +1140,4 @@
     return HWC3::Error::None;
 }
 
-<<<<<<< HEAD
-uint8_t* GuestFrameComposer::getRotatingScratchBuffer(std::size_t neededSize, std::uint32_t order) {
-    static constexpr const int kNumScratchBufferPieces = 2;
-
-    std::size_t totalNeededSize = neededSize * kNumScratchBufferPieces;
-    if (mScratchBuffer.size() < totalNeededSize) {
-        mScratchBuffer.resize(totalNeededSize);
-    }
-
-    std::size_t bufferIndex = order % kNumScratchBufferPieces;
-    std::size_t bufferOffset = bufferIndex * neededSize;
-    return &mScratchBuffer[bufferOffset];
-}
-
-uint8_t* GuestFrameComposer::getSpecialScratchBuffer(size_t neededSize) {
-    if (mSpecialScratchBuffer.size() < neededSize) {
-        mSpecialScratchBuffer.resize(neededSize);
-    }
-
-    return &mSpecialScratchBuffer[0];
-}
-
-=======
->>>>>>> 48dc10b3
 }  // namespace aidl::android::hardware::graphics::composer3::impl