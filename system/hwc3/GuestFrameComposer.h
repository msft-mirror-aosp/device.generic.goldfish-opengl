--- conflicted
+++ resolved
@@ -78,35 +78,22 @@
     bool canComposeLayer(Layer* layer);
 
     // Composes the given layer into the given destination buffer.
-    HWC3::Error composeLayerInto(Layer* layer, std::uint8_t* dstBuffer,
-                                 std::uint32_t dstBufferWidth, std::uint32_t dstBufferHeight,
-                                 std::uint32_t dstBufferStrideBytes,
+    HWC3::Error composeLayerInto(AlternatingImageStorage& storage, Layer* layer,
+                                 std::uint8_t* dstBuffer, std::uint32_t dstBufferWidth,
+                                 std::uint32_t dstBufferHeight, std::uint32_t dstBufferStrideBytes,
                                  std::uint32_t dstBufferBytesPerPixel);
 
-<<<<<<< HEAD
     struct DisplayInfo {
         // Additional per display buffer for the composition result.
         buffer_handle_t compositionResultBuffer = nullptr;
-=======
-  // Composes the given layer into the given destination buffer.
-  HWC3::Error composeLayerInto(AlternatingImageStorage& storage, Layer* layer,
-                               std::uint8_t* dstBuffer, std::uint32_t dstBufferWidth,
-                               std::uint32_t dstBufferHeight, std::uint32_t dstBufferStrideBytes,
-                               std::uint32_t dstBufferBytesPerPixel);
->>>>>>> 48dc10b3
 
         std::shared_ptr<DrmBuffer> compositionResultDrmBuffer;
+
+        // Scratch storage space for intermediate images during composition.
+        AlternatingImageStorage compositionIntermediateStorage;
     };
 
-<<<<<<< HEAD
     std::unordered_map<int64_t, DisplayInfo> mDisplayInfos;
-=======
-    std::shared_ptr<DrmBuffer> compositionResultDrmBuffer;
-
-    // Scratch storage space for intermediate images during composition.
-    AlternatingImageStorage compositionIntermediateStorage;
-  };
->>>>>>> 48dc10b3
 
     Gralloc mGralloc;
 
@@ -116,25 +103,11 @@
     // spamming logcat with DRM commit failures.
     bool mPresentDisabled = false;
 
-    uint8_t* getRotatingScratchBuffer(std::size_t neededSize, std::uint32_t order);
-    uint8_t* getSpecialScratchBuffer(std::size_t neededSize);
-
-<<<<<<< HEAD
     HWC3::Error applyColorTransformToRGBA(const std::array<float, 16>& colorTransform,  //
                                           std::uint8_t* buffer,                         //
                                           std::uint32_t bufferWidth,                    //
                                           std::uint32_t bufferHeight,                   //
                                           std::uint32_t bufferStrideBytes);
-
-    std::vector<uint8_t> mScratchBuffer;
-    std::vector<uint8_t> mSpecialScratchBuffer;
-=======
-  HWC3::Error applyColorTransformToRGBA(const std::array<float, 16>& colorTransform,  //
-                                        std::uint8_t* buffer,                         //
-                                        std::uint32_t bufferWidth,                    //
-                                        std::uint32_t bufferHeight,                   //
-                                        std::uint32_t bufferStrideBytes);
->>>>>>> 48dc10b3
 };
 
 }  // namespace aidl::android::hardware::graphics::composer3::impl
